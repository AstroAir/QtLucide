name: CI

on:
  push:
    branches: [ master, main, develop ]
  pull_request:
    branches: [ master, main, develop ]
  workflow_dispatch:

permissions:
  contents: read
  security-events: write
  actions: read

env:
  CMAKE_BUILD_PARALLEL_LEVEL: 4
  CTEST_PARALLEL_LEVEL: 4

jobs:
  build:
    strategy:
      fail-fast: false
      matrix:
        include:
          # Latest Qt versions with modern OS
          - os: ubuntu-22.04
            qt-version: '6.8.0'
            build-type: Release
            compiler: gcc
            coverage: true
          - os: ubuntu-22.04
            qt-version: '6.7.3'
            build-type: Debug
            compiler: gcc
          - os: windows-2022
            qt-version: '6.8.0'
            build-type: Release
            compiler: msvc
          - os: windows-2022
            qt-version: '6.7.3'
            build-type: Debug
            compiler: msvc
          - os: macos-14
            qt-version: '6.8.0'
            build-type: Release
            compiler: clang
          - os: macos-13
            qt-version: '6.7.3'
            build-type: Debug
            compiler: clang

    runs-on: ${{ matrix.os }}

    steps:
    - name: Harden Runner
      uses: step-security/harden-runner@v2
      with:
        egress-policy: audit

    - name: Checkout code
      uses: actions/checkout@v5
      with:
        submodules: recursive
        fetch-depth: 0  # Full history for better caching

    - name: Setup Python
      uses: actions/setup-python@v5
      with:
        python-version: '3.12'
        cache: 'pip'

    - name: Cache Qt
      id: cache-qt
      uses: actions/cache@v4
      with:
        path: ${{ runner.temp }}/Qt
        key: ${{ runner.os }}-Qt-${{ matrix.qt-version }}-${{ hashFiles('**/CMakeLists.txt') }}
        restore-keys: |
          ${{ runner.os }}-Qt-${{ matrix.qt-version }}-
          ${{ runner.os }}-Qt-

    - name: Install Qt
      uses: jurplel/install-qt-action@v4
      with:
        version: ${{ matrix.qt-version }}
        modules: 'qtsvg qttools'
        cache: true
<<<<<<< HEAD
        cache-key-prefix: ${{ runner.os }}-Qt-${{ matrix.qt-version }}
        setup-python: false

    - name: Install system dependencies (Ubuntu)
      if: runner.os == 'Linux'
=======
        
    - name: Install Python
      uses: actions/setup-python@v5
      with:
        python-version: '3.x'
        
    - name: Install dependencies (Ubuntu)
      if: matrix.os == 'ubuntu-latest'
>>>>>>> 1cad95cb
      run: |
        sudo apt-get update
        sudo apt-get install -y \
          cmake ninja-build \
          libgl1-mesa-dev \
          libxkbcommon-x11-0 \
          libxcb-icccm4 \
          libxcb-image0 \
          libxcb-keysyms1 \
          libxcb-randr0 \
          libxcb-render-util0 \
          libxcb-xinerama0 \
          libxcb-xfixes0 \
          xvfb

    - name: Install system dependencies (macOS)
      if: runner.os == 'macOS'
      run: |
        brew install cmake ninja

    - name: Install system dependencies (Windows)
      if: runner.os == 'Windows'
      run: |
        choco install cmake ninja

    - name: Setup build environment (Ubuntu - Coverage)
      if: matrix.coverage == true
      run: |
        sudo apt-get install -y lcov gcovr

    - name: Configure CMake
      run: |
        cmake -B build -G Ninja \
          -DCMAKE_BUILD_TYPE=${{ matrix.build-type }} \
          -DQTLUCIDE_BUILD_EXAMPLES=ON \
          -DQTLUCIDE_BUILD_TESTS=ON \
          ${{ matrix.coverage == true && '-DCMAKE_CXX_FLAGS="--coverage" -DCMAKE_EXE_LINKER_FLAGS="--coverage"' || '' }}

    - name: Build
      run: cmake --build build --config ${{ matrix.build-type }} --parallel

    - name: Test
      working-directory: build
      run: |
        ${{ runner.os == 'Linux' && 'xvfb-run -a' || '' }} ctest --output-on-failure --build-config ${{ matrix.build-type }} --parallel ${{ env.CTEST_PARALLEL_LEVEL }}

    - name: Generate coverage report
      if: matrix.coverage == true
      working-directory: build
      run: |
        lcov --capture --directory . --output-file coverage.info
        lcov --remove coverage.info '/usr/*' --output-file coverage.info
        lcov --remove coverage.info '*/Qt/*' --output-file coverage.info
        lcov --remove coverage.info '*/tests/*' --output-file coverage.info
        lcov --list coverage.info

    - name: Upload coverage to Codecov
      if: matrix.coverage == true
      uses: codecov/codecov-action@v4
      with:
        file: build/coverage.info
        flags: unittests
        name: codecov-umbrella
        fail_ci_if_error: false

    - name: Upload build artifacts
      if: failure()
      uses: actions/upload-artifact@v4
      with:
        name: build-logs-${{ matrix.os }}-qt${{ matrix.qt-version }}-${{ matrix.build-type }}
        path: |
          build/CMakeFiles/CMakeOutput.log
          build/CMakeFiles/CMakeError.log
          build/Testing/Temporary/LastTest.log
        retention-days: 7

  code-quality:
    runs-on: ubuntu-22.04
    permissions:
      contents: read
      security-events: write

    steps:
    - name: Harden Runner
      uses: step-security/harden-runner@v2
      with:
        egress-policy: audit

    - name: Checkout code
<<<<<<< HEAD
      uses: actions/checkout@v4
      with:
        fetch-depth: 0

    - name: Setup Python
      uses: actions/setup-python@v5
      with:
        python-version: '3.12'

    - name: Cache tools
      uses: actions/cache@v4
      with:
        path: |
          ~/.cache/pip
          /usr/local/bin/clang-format
          /usr/local/bin/cppcheck
        key: ${{ runner.os }}-tools-${{ hashFiles('.github/workflows/ci.yml') }}

    - name: Install code quality tools
      run: |
        sudo apt-get update
        sudo apt-get install -y clang-format-15 cppcheck clang-tidy-15
        pip install pre-commit cpplint

=======
      uses: actions/checkout@v5
      
    - name: Install clang-format
      run: sudo apt-get install -y clang-format
      
>>>>>>> 1cad95cb
    - name: Check code formatting
      run: |
        find src include tests examples -name "*.cpp" -o -name "*.h" | \
          xargs clang-format-15 --dry-run --Werror --style=file

    - name: Run static analysis (cppcheck)
      run: |
        cppcheck --enable=all --error-exitcode=1 \
          --suppress=missingIncludeSystem \
          --suppress=unusedFunction \
          --suppress=unmatchedSuppression \
          --suppress=internalAstError \
          --xml --xml-version=2 \
          --output-file=cppcheck-report.xml \
          src/ include/ tests/ examples/ || true

    - name: Run clang-tidy
      run: |
        # Generate compile_commands.json first
        cmake -B build -G Ninja -DCMAKE_EXPORT_COMPILE_COMMANDS=ON
        find src include -name "*.cpp" | head -5 | \
          xargs clang-tidy-15 -p build --format-style=file || true

    - name: Upload SARIF results
      if: always()
      uses: github/codeql-action/upload-sarif@v3
      with:
        sarif_file: cppcheck-report.xml
      continue-on-error: true

  security:
    runs-on: ubuntu-22.04
    permissions:
      contents: read
      security-events: write

    steps:
    - name: Harden Runner
      uses: step-security/harden-runner@v2
      with:
        egress-policy: audit

    - name: Checkout code
      uses: actions/checkout@v4

    - name: Run Trivy vulnerability scanner
      uses: aquasecurity/trivy-action@master
      with:
        scan-type: 'fs'
        scan-ref: '.'
        format: 'sarif'
        output: 'trivy-results.sarif'

    - name: Upload Trivy scan results
      uses: github/codeql-action/upload-sarif@v3
      with:
        sarif_file: 'trivy-results.sarif'

  documentation:
    runs-on: ubuntu-22.04
    if: github.ref == 'refs/heads/master' || github.ref == 'refs/heads/main'
    permissions:
      contents: read
      pages: write
      id-token: write

    steps:
    - name: Harden Runner
      uses: step-security/harden-runner@v2
      with:
        egress-policy: audit

    - name: Checkout code
<<<<<<< HEAD
      uses: actions/checkout@v4

    - name: Setup Python
      uses: actions/setup-python@v5
      with:
        python-version: '3.12'

    - name: Install documentation tools
      run: |
        sudo apt-get update
        sudo apt-get install -y doxygen graphviz
        pip install mkdocs mkdocs-material

    - name: Generate API documentation
      run: |
        if [ -f "Doxyfile" ]; then
          doxygen Doxyfile
        else
          echo "No Doxyfile found, skipping API documentation generation"
        fi

    - name: Build MkDocs documentation
=======
      uses: actions/checkout@v5
      
    - name: Install Doxygen
      run: sudo apt-get install -y doxygen graphviz
      
    - name: Generate documentation
>>>>>>> 1cad95cb
      run: |
        if [ -f "mkdocs.yml" ]; then
          mkdocs build
        else
          echo "No mkdocs.yml found, skipping MkDocs build"
        fi

    - name: Setup Pages
      uses: actions/configure-pages@v4

    - name: Upload artifact
      uses: actions/upload-pages-artifact@v3
      with:
        path: './site'

    - name: Deploy to GitHub Pages
<<<<<<< HEAD
      id: deployment
      uses: actions/deploy-pages@v4

  container-build:
    runs-on: ubuntu-22.04
    permissions:
      contents: read
      packages: write

    steps:
    - name: Harden Runner
      uses: step-security/harden-runner@v2
      with:
        egress-policy: audit

    - name: Checkout code
      uses: actions/checkout@v4

    - name: Set up Docker Buildx
      uses: docker/setup-buildx-action@v3

    - name: Log in to Container Registry
      uses: docker/login-action@v3
      with:
        registry: ghcr.io
        username: ${{ github.actor }}
        password: ${{ secrets.GITHUB_TOKEN }}

    - name: Extract metadata
      id: meta
      uses: docker/metadata-action@v5
      with:
        images: ghcr.io/${{ github.repository }}
        tags: |
          type=ref,event=branch
          type=ref,event=pr
          type=sha,prefix={{branch}}-

    - name: Build and push Docker image
      uses: docker/build-push-action@v5
      with:
        context: .
        platforms: linux/amd64,linux/arm64
        push: ${{ github.event_name != 'pull_request' }}
        tags: ${{ steps.meta.outputs.tags }}
        labels: ${{ steps.meta.outputs.labels }}
        cache-from: type=gha
        cache-to: type=gha,mode=max

    - name: Generate SBOM
      uses: anchore/sbom-action@v0
      with:
        image: ${{ steps.meta.outputs.tags }}
        format: spdx-json
        output-file: sbom.spdx.json

    - name: Upload SBOM
      uses: actions/upload-artifact@v4
=======
      if: success()
      uses: peaceiris/actions-gh-pages@v4
>>>>>>> 1cad95cb
      with:
        name: sbom
        path: sbom.spdx.json
        retention-days: 30<|MERGE_RESOLUTION|>--- conflicted
+++ resolved
@@ -85,22 +85,11 @@
         version: ${{ matrix.qt-version }}
         modules: 'qtsvg qttools'
         cache: true
-<<<<<<< HEAD
         cache-key-prefix: ${{ runner.os }}-Qt-${{ matrix.qt-version }}
         setup-python: false
 
     - name: Install system dependencies (Ubuntu)
       if: runner.os == 'Linux'
-=======
-        
-    - name: Install Python
-      uses: actions/setup-python@v5
-      with:
-        python-version: '3.x'
-        
-    - name: Install dependencies (Ubuntu)
-      if: matrix.os == 'ubuntu-latest'
->>>>>>> 1cad95cb
       run: |
         sudo apt-get update
         sudo apt-get install -y \
@@ -190,8 +179,7 @@
         egress-policy: audit
 
     - name: Checkout code
-<<<<<<< HEAD
-      uses: actions/checkout@v4
+      uses: actions/checkout@v5
       with:
         fetch-depth: 0
 
@@ -214,14 +202,6 @@
         sudo apt-get update
         sudo apt-get install -y clang-format-15 cppcheck clang-tidy-15
         pip install pre-commit cpplint
-
-=======
-      uses: actions/checkout@v5
-      
-    - name: Install clang-format
-      run: sudo apt-get install -y clang-format
-      
->>>>>>> 1cad95cb
     - name: Check code formatting
       run: |
         find src include tests examples -name "*.cpp" -o -name "*.h" | \
@@ -265,7 +245,7 @@
         egress-policy: audit
 
     - name: Checkout code
-      uses: actions/checkout@v4
+      uses: actions/checkout@v5
 
     - name: Run Trivy vulnerability scanner
       uses: aquasecurity/trivy-action@master
@@ -295,7 +275,6 @@
         egress-policy: audit
 
     - name: Checkout code
-<<<<<<< HEAD
       uses: actions/checkout@v4
 
     - name: Setup Python
@@ -318,14 +297,6 @@
         fi
 
     - name: Build MkDocs documentation
-=======
-      uses: actions/checkout@v5
-      
-    - name: Install Doxygen
-      run: sudo apt-get install -y doxygen graphviz
-      
-    - name: Generate documentation
->>>>>>> 1cad95cb
       run: |
         if [ -f "mkdocs.yml" ]; then
           mkdocs build
@@ -342,7 +313,6 @@
         path: './site'
 
     - name: Deploy to GitHub Pages
-<<<<<<< HEAD
       id: deployment
       uses: actions/deploy-pages@v4
 
@@ -401,10 +371,6 @@
 
     - name: Upload SBOM
       uses: actions/upload-artifact@v4
-=======
-      if: success()
-      uses: peaceiris/actions-gh-pages@v4
->>>>>>> 1cad95cb
       with:
         name: sbom
         path: sbom.spdx.json
