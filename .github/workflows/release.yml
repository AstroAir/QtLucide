--- conflicted
+++ resolved
@@ -35,8 +35,7 @@
         egress-policy: audit
 
     - name: Checkout code
-<<<<<<< HEAD
-      uses: actions/checkout@v4
+      uses: actions/checkout@v5
       with:
         fetch-depth: 0
 
@@ -59,10 +58,6 @@
           echo "No CHANGELOG.md found" > current_changelog.md
         fi
 
-=======
-      uses: actions/checkout@v5
-      
->>>>>>> 1cad95cb
     - name: Create Release
       id: create_release
       uses: softprops/action-gh-release@v2
@@ -132,21 +127,10 @@
         version: ${{ matrix.qt-version }}
         modules: 'qtsvg qttools'
         cache: true
-<<<<<<< HEAD
         setup-python: false
 
     - name: Install system dependencies (Ubuntu)
       if: runner.os == 'Linux'
-=======
-        
-    - name: Install Python
-      uses: actions/setup-python@v5
-      with:
-        python-version: '3.x'
-        
-    - name: Install dependencies (Ubuntu)
-      if: matrix.os == 'ubuntu-latest'
->>>>>>> 1cad95cb
       run: |
         sudo apt-get update
         sudo apt-get install -y cmake ninja-build libgl1-mesa-dev
